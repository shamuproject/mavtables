// MAVLink router and firewall.
// Copyright (C) 2017  Michael R. Shannon <mrshannon.aerospace@gmail.com>
//
// This program is free software; you can redistribute it and/or modify
// it under the terms of the GNU General Public License as published by
// the Free Software Foundation; either version 2 of the License, or
// (at your option) any later version.
//
// This program is distributed in the hope that it will be useful,
// but WITHOUT ANY WARRANTY; without even the implied warranty of
// MERCHANTABILITY or FITNESS FOR A PARTICULAR PURPOSE.  See the
// GNU General Public License for more details.
//
// You should have received a copy of the GNU General Public License
// along with this program.  If not, see <http://www.gnu.org/licenses/>.


#ifndef MAVADDRESS_HPP_
#define MAVADDRESS_HPP_


#include <string>


/** A MAVLink address.
 *
 *  MAVLink addresses consist of a system and component and can be represented
 *  as two ocetets in the form:
 *  ```
 *  system.component
 *  ```
 *  Therefore, a system of 16 and a component of 8 can be represented as `16.8`.
 *
 *  `0.0` is reserved as the broadcast address.
 */
class MAVAddress
{
    private:
        unsigned int address_;
        void construct_(unsigned int system, unsigned int component);

    public:
        /** Copy constructor.
         *
         * \param other MAVLink address to copy.
         */
        MAVAddress(const MAVAddress &other) = default;
        MAVAddress(unsigned int address);
        MAVAddress(unsigned int system, unsigned int component);
        MAVAddress(std::string address);
        unsigned int address() const;
        unsigned int system() const;
        unsigned int component() const;
<<<<<<< HEAD
=======
        /** Assignment operator.
         *
         * \param other MAVLink address to copy.
         */
>>>>>>> 4d2280b9
        MAVAddress &operator=(const MAVAddress &other) = default;
};


bool operator==(const MAVAddress &lhs, const MAVAddress &rhs);
bool operator!=(const MAVAddress &lhs, const MAVAddress &rhs);
bool operator<(const MAVAddress &lhs, const MAVAddress &rhs);
bool operator>(const MAVAddress &lhs, const MAVAddress &rhs);
bool operator<=(const MAVAddress &lhs, const MAVAddress &rhs);
bool operator>=(const MAVAddress &lhs, const MAVAddress &rhs);
std::ostream &operator<<(std::ostream &os, const MAVAddress &mavaddress);


#endif // MAVADDRESS_HPP_<|MERGE_RESOLUTION|>--- conflicted
+++ resolved
@@ -51,13 +51,10 @@
         unsigned int address() const;
         unsigned int system() const;
         unsigned int component() const;
-<<<<<<< HEAD
-=======
         /** Assignment operator.
          *
          * \param other MAVLink address to copy.
          */
->>>>>>> 4d2280b9
         MAVAddress &operator=(const MAVAddress &other) = default;
 };
 
