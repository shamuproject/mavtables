--- conflicted
+++ resolved
@@ -35,12 +35,8 @@
 class ConnectionPool
 {
     private:
-<<<<<<< HEAD
         std::set<std::shared_ptr<Connection<>>> connections_;
-=======
-        std::set<std::shared_ptr<Connection>> connections_;
         std::shared_mutex mutex_;
->>>>>>> 3c64dd8d
 
     public:
         void add(std::shared_ptr<Connection<>> connection);
